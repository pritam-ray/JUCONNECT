--- conflicted
+++ resolved
@@ -1,142 +1,132 @@
-import { Component, ReactNode } from 'react'
-import { logger } from '../utils/logger'
-
-interface Props {
-  children: ReactNode
-  fallback?: ReactNode
-}
-
-interface State {
-  hasError: boolean
-  error?: Error
-  errorInfo?: any
-}
-
-class ErrorBoundary extends Component<Props, State> {
-  constructor(props: Props) {
-    super(props)
-    this.state = { hasError: false }
-  }
-
-  static getDerivedStateFromError(error: Error): State {
-    return { hasError: true, error }
-  }
-
-<<<<<<< HEAD
-  componentDidCatch(error: Error, errorInfo: React.ErrorInfo) {
-    // Use logger instead of console.error in production
-    if (process.env.NODE_ENV === 'development') {
-      console.error('Error caught by boundary:', error, errorInfo)
-=======
-  componentDidCatch(error: Error, errorInfo: any) {
-    this.setState({ errorInfo })
-    
-    // Log error details
-    logger.error('Error caught by boundary:', {
-      error: error.message,
-      stack: error.stack,
-      componentStack: errorInfo.componentStack,
-      errorBoundary: true
-    })
-    
-    // Report critical errors
-    if (error.message.includes('infinite recursion') || 
-        error.message.includes('Maximum call stack') ||
-        error.message.includes('out of memory')) {
-      console.error('CRITICAL ERROR:', error.message)
->>>>>>> 5a240c63
-    }
-  }
-
-  render() {
-    if (this.state.hasError) {
-      if (this.props.fallback) {
-        return this.props.fallback
-      }
-
-      const errorMessage = this.state.error?.message || 'Unknown error'
-      const isDBError = errorMessage.includes('infinite recursion') || 
-                       errorMessage.includes('Database configuration')
-      const isMemoryError = errorMessage.includes('Maximum call stack') ||
-                           errorMessage.includes('out of memory')
-
-      return (
-        <div className="min-h-screen flex items-center justify-center bg-gray-50">
-          <div className="max-w-md w-full bg-white rounded-lg shadow-md p-6">
-            <div className="flex items-center mb-4">
-              <div className="flex-shrink-0">
-                <svg className="h-8 w-8 text-red-400" fill="none" viewBox="0 0 24 24" stroke="currentColor">
-                  <path strokeLinecap="round" strokeLinejoin="round" strokeWidth={2} d="M12 9v2m0 4h.01m-6.938 4h13.856c1.54 0 2.502-1.667 1.732-2.5L13.732 4c-.77-.833-1.732-.833-2.5 0L3.732 16.5c-.77.833.192 2.5 1.732 2.5z" />
-                </svg>
-              </div>
-              <div className="ml-3">
-                <h3 className="text-sm font-medium text-gray-800">
-                  {isDBError ? 'Database Configuration Issue' : 
-                   isMemoryError ? 'Performance Issue Detected' :
-                   'Application Error'}
-                </h3>
-              </div>
-            </div>
-            
-            <div className="text-sm text-gray-600 mb-4">
-              {isDBError ? (
-                <div>
-                  <p className="mb-2">There's a database configuration issue that needs to be resolved.</p>
-                  <p className="text-xs text-gray-500">This usually relates to database policies that need to be updated.</p>
-                </div>
-              ) : isMemoryError ? (
-                <div>
-                  <p className="mb-2">The application encountered a performance issue.</p>
-                  <p className="text-xs text-gray-500">This might be due to too many active connections or memory usage.</p>
-                </div>
-              ) : (
-                <div>
-                  <p className="mb-2">The application encountered an unexpected error:</p>
-                  <pre className="mt-2 text-xs bg-gray-100 p-2 rounded overflow-auto max-h-20">
-                    {errorMessage}
-                  </pre>
-                </div>
-              )}
-            </div>
-            
-            <div className="flex space-x-3">
-              <button
-                onClick={() => window.location.reload()}
-                className="flex-1 bg-blue-600 hover:bg-blue-700 text-white font-medium py-2 px-4 rounded-md transition-colors"
-              >
-                Reload App
-              </button>
-              <button
-                onClick={() => {
-                  // Clear all storage and reload
-                  localStorage.clear()
-                  sessionStorage.clear()
-                  window.location.href = '/'
-                }}
-                className="flex-1 bg-gray-600 hover:bg-gray-700 text-white font-medium py-2 px-4 rounded-md transition-colors"
-              >
-                Reset & Reload
-              </button>
-            </div>
-            
-            {process.env.NODE_ENV === 'development' && (
-              <details className="mt-4">
-                <summary className="text-xs text-gray-500 cursor-pointer">Debug Info</summary>
-                <pre className="mt-2 text-xs bg-gray-100 p-2 rounded overflow-auto max-h-32">
-                  {JSON.stringify({ 
-                    error: this.state.error?.stack, 
-                    componentStack: this.state.errorInfo?.componentStack 
-                  }, null, 2)}
-                </pre>
-              </details>
-            )}
-          </div>
-        </div>
-      )
-    }
-
-    return this.props.children
-  }
-}
-
-export default ErrorBoundary
+import { Component, ReactNode } from 'react'
+import { logger } from '../utils/logger'
+
+interface Props {
+  children: ReactNode
+  fallback?: ReactNode
+}
+
+interface State {
+  hasError: boolean
+  error?: Error
+  errorInfo?: any
+}
+
+class ErrorBoundary extends Component<Props, State> {
+  constructor(props: Props) {
+    super(props)
+    this.state = { hasError: false }
+  }
+
+  static getDerivedStateFromError(error: Error): State {
+    return { hasError: true, error }
+  }
+
+  componentDidCatch(error: Error, errorInfo: React.ErrorInfo) {
+    this.setState({ errorInfo })
+    
+    // Use logger instead of console.error in production
+    if (process.env.NODE_ENV === 'development') {
+      console.error('Error caught by boundary:', error, errorInfo)
+    }
+    
+    // Report critical errors
+    if (error.message.includes('infinite recursion') || 
+        error.message.includes('Maximum call stack') ||
+        error.message.includes('out of memory')) {
+      console.error('CRITICAL ERROR:', error.message)
+    }
+  }
+
+  render() {
+    if (this.state.hasError) {
+      if (this.props.fallback) {
+        return this.props.fallback
+      }
+
+      const errorMessage = this.state.error?.message || 'Unknown error'
+      const isDBError = errorMessage.includes('infinite recursion') || 
+                       errorMessage.includes('Database configuration')
+      const isMemoryError = errorMessage.includes('Maximum call stack') ||
+                           errorMessage.includes('out of memory')
+
+      return (
+        <div className="min-h-screen flex items-center justify-center bg-gray-50">
+          <div className="max-w-md w-full bg-white rounded-lg shadow-md p-6">
+            <div className="flex items-center mb-4">
+              <div className="flex-shrink-0">
+                <svg className="h-8 w-8 text-red-400" fill="none" viewBox="0 0 24 24" stroke="currentColor">
+                  <path strokeLinecap="round" strokeLinejoin="round" strokeWidth={2} d="M12 9v2m0 4h.01m-6.938 4h13.856c1.54 0 2.502-1.667 1.732-2.5L13.732 4c-.77-.833-1.732-.833-2.5 0L3.732 16.5c-.77.833.192 2.5 1.732 2.5z" />
+                </svg>
+              </div>
+              <div className="ml-3">
+                <h3 className="text-sm font-medium text-gray-800">
+                  {isDBError ? 'Database Configuration Issue' : 
+                   isMemoryError ? 'Performance Issue Detected' :
+                   'Application Error'}
+                </h3>
+              </div>
+            </div>
+            
+            <div className="text-sm text-gray-600 mb-4">
+              {isDBError ? (
+                <div>
+                  <p className="mb-2">There's a database configuration issue that needs to be resolved.</p>
+                  <p className="text-xs text-gray-500">This usually relates to database policies that need to be updated.</p>
+                </div>
+              ) : isMemoryError ? (
+                <div>
+                  <p className="mb-2">The application encountered a performance issue.</p>
+                  <p className="text-xs text-gray-500">This might be due to too many active connections or memory usage.</p>
+                </div>
+              ) : (
+                <div>
+                  <p className="mb-2">The application encountered an unexpected error:</p>
+                  <pre className="mt-2 text-xs bg-gray-100 p-2 rounded overflow-auto max-h-20">
+                    {errorMessage}
+                  </pre>
+                </div>
+              )}
+            </div>
+            
+            <div className="flex space-x-3">
+              <button
+                onClick={() => window.location.reload()}
+                className="flex-1 bg-blue-600 hover:bg-blue-700 text-white font-medium py-2 px-4 rounded-md transition-colors"
+              >
+                Reload App
+              </button>
+              <button
+                onClick={() => {
+                  // Clear all storage and reload
+                  localStorage.clear()
+                  sessionStorage.clear()
+                  window.location.href = '/'
+                }}
+                className="flex-1 bg-gray-600 hover:bg-gray-700 text-white font-medium py-2 px-4 rounded-md transition-colors"
+              >
+                Reset & Reload
+              </button>
+            </div>
+            
+            {process.env.NODE_ENV === 'development' && (
+              <details className="mt-4">
+                <summary className="text-xs text-gray-500 cursor-pointer">Debug Info</summary>
+                <pre className="mt-2 text-xs bg-gray-100 p-2 rounded overflow-auto max-h-32">
+                  {JSON.stringify({ 
+                    error: this.state.error?.stack, 
+                    componentStack: this.state.errorInfo?.componentStack 
+                  }, null, 2)}
+                </pre>
+              </details>
+            )}
+          </div>
+        </div>
+      )
+    }
+
+    return this.props.children
+  }
+}
+
+export default ErrorBoundary